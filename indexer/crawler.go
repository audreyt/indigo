package indexer

import (
	"context"
	"fmt"
	"log/slog"
	"sync"
	"time"

	comatproto "github.com/bluesky-social/indigo/api/atproto"
	"github.com/bluesky-social/indigo/models"

	"go.opentelemetry.io/otel"
)

type CrawlDispatcher struct {
	ingest chan *models.ActorInfo

	repoSync chan *crawlWork

	catchup chan *crawlWork

	complete chan models.Uid

	maplk      sync.Mutex
	todo       map[models.Uid]*crawlWork
	inProgress map[models.Uid]*crawlWork

	doRepoCrawl func(context.Context, *crawlWork) error

	concurrency int

<<<<<<< HEAD
	log *slog.Logger
=======
	done chan struct{}
>>>>>>> ff209b56
}

func NewCrawlDispatcher(repoFn func(context.Context, *crawlWork) error, concurrency int, log *slog.Logger) (*CrawlDispatcher, error) {
	if concurrency < 1 {
		return nil, fmt.Errorf("must specify a non-zero positive integer for crawl dispatcher concurrency")
	}

	out := &CrawlDispatcher{
		ingest:      make(chan *models.ActorInfo),
		repoSync:    make(chan *crawlWork),
		complete:    make(chan models.Uid),
		catchup:     make(chan *crawlWork),
		doRepoCrawl: repoFn,
		concurrency: concurrency,
		todo:        make(map[models.Uid]*crawlWork),
		inProgress:  make(map[models.Uid]*crawlWork),
<<<<<<< HEAD
		log:         log,
	}, nil
=======
		done:        make(chan struct{}),
	}
	go out.CatchupRepoGaugePoller()

	return out, nil
>>>>>>> ff209b56
}

func (c *CrawlDispatcher) Run() {
	go c.mainLoop()

	for i := 0; i < c.concurrency; i++ {
		go c.fetchWorker()
	}
}

func (c *CrawlDispatcher) Shutdown() {
	close(c.done)
}

type catchupJob struct {
	evt  *comatproto.SyncSubscribeRepos_Commit
	host *models.PDS
	user *models.ActorInfo
}

type crawlWork struct {
	act        *models.ActorInfo
	initScrape bool

	// for events that come in while this actor's crawl is enqueued
	// catchup items are processed during the crawl
	catchup []*catchupJob

	// for events that come in while this actor is being processed
	// next items are processed after the crawl
	next []*catchupJob
}

func (c *CrawlDispatcher) mainLoop() {
	var nextDispatchedJob *crawlWork
	var jobsAwaitingDispatch []*crawlWork

	// dispatchQueue represents the repoSync worker channel to which we dispatch crawl work
	var dispatchQueue chan *crawlWork

	for {
		select {
		case actorToCrawl := <-c.ingest:
			// TODO: max buffer size
			crawlJob := c.enqueueJobForActor(actorToCrawl)
			if crawlJob == nil {
				break
			}

			if nextDispatchedJob == nil {
				nextDispatchedJob = crawlJob
				dispatchQueue = c.repoSync
			} else {
				jobsAwaitingDispatch = append(jobsAwaitingDispatch, crawlJob)
			}
		case dispatchQueue <- nextDispatchedJob:
			c.dequeueJob(nextDispatchedJob)

			if len(jobsAwaitingDispatch) > 0 {
				nextDispatchedJob = jobsAwaitingDispatch[0]
				jobsAwaitingDispatch = jobsAwaitingDispatch[1:]
			} else {
				nextDispatchedJob = nil
				dispatchQueue = nil
			}
		case catchupJob := <-c.catchup:
			// CatchupJobs are for processing events that come in while a crawl is in progress
			// They are lower priority than new crawls so we only add them to the queue if there isn't already a job in progress
			if nextDispatchedJob == nil {
				nextDispatchedJob = catchupJob
				dispatchQueue = c.repoSync
			} else {
				jobsAwaitingDispatch = append(jobsAwaitingDispatch, catchupJob)
			}
		case uid := <-c.complete:
			c.maplk.Lock()

			job, ok := c.inProgress[uid]
			if !ok {
				panic("should not be possible to not have a job in progress we receive a completion signal for")
			}
			delete(c.inProgress, uid)

			// If there are any subsequent jobs for this UID, add it back to the todo list or buffer.
			// We're basically pumping the `next` queue into the `catchup` queue and will do this over and over until the `next` queue is empty.
			if len(job.next) > 0 {
				c.todo[uid] = job
				job.initScrape = false
				job.catchup = job.next
				job.next = nil
				if nextDispatchedJob == nil {
					nextDispatchedJob = job
					dispatchQueue = c.repoSync
				} else {
					jobsAwaitingDispatch = append(jobsAwaitingDispatch, job)
				}
			}
			c.maplk.Unlock()
		}
	}
}

// enqueueJobForActor adds a new crawl job to the todo list if there isn't already a job in progress for this actor
func (c *CrawlDispatcher) enqueueJobForActor(ai *models.ActorInfo) *crawlWork {
	c.maplk.Lock()
	defer c.maplk.Unlock()
	_, ok := c.inProgress[ai.Uid]
	if ok {
		return nil
	}

	_, has := c.todo[ai.Uid]
	if has {
		return nil
	}

	crawlJob := &crawlWork{
		act:        ai,
		initScrape: true,
	}
	c.todo[ai.Uid] = crawlJob
	return crawlJob
}

// dequeueJob removes a job from the todo list and adds it to the inProgress list
func (c *CrawlDispatcher) dequeueJob(job *crawlWork) {
	c.maplk.Lock()
	defer c.maplk.Unlock()
	delete(c.todo, job.act.Uid)
	c.inProgress[job.act.Uid] = job
}

func (c *CrawlDispatcher) addToCatchupQueue(catchup *catchupJob) *crawlWork {
	c.maplk.Lock()
	defer c.maplk.Unlock()

	// If the actor crawl is enqueued, we can append to the catchup queue which gets emptied during the crawl
	job, ok := c.todo[catchup.user.Uid]
	if ok {
		catchupEventsEnqueued.WithLabelValues("todo").Inc()
		job.catchup = append(job.catchup, catchup)
		return nil
	}

	// If the actor crawl is in progress, we can append to the nextr queue which gets emptied after the crawl
	job, ok = c.inProgress[catchup.user.Uid]
	if ok {
		catchupEventsEnqueued.WithLabelValues("prog").Inc()
		job.next = append(job.next, catchup)
		return nil
	}

	catchupEventsEnqueued.WithLabelValues("new").Inc()
	// Otherwise, we need to create a new crawl job for this actor and enqueue it
	cw := &crawlWork{
		act:     catchup.user,
		catchup: []*catchupJob{catchup},
	}
	c.todo[catchup.user.Uid] = cw
	return cw
}

func (c *CrawlDispatcher) fetchWorker() {
	for {
		select {
		case job := <-c.repoSync:
			if err := c.doRepoCrawl(context.TODO(), job); err != nil {
				c.log.Error("failed to perform repo crawl", "did", job.act.Did, "err", err)
			}

			// TODO: do we still just do this if it errors?
			c.complete <- job.act.Uid
		}
	}
}

func (c *CrawlDispatcher) Crawl(ctx context.Context, ai *models.ActorInfo) error {
	if ai.PDS == 0 {
		panic("must have pds for user in queue")
	}

	userCrawlsEnqueued.Inc()

	ctx, span := otel.Tracer("crawler").Start(ctx, "addToCrawler")
	defer span.End()

	select {
	case c.ingest <- ai:
		return nil
	case <-ctx.Done():
		return ctx.Err()
	}
}

func (c *CrawlDispatcher) AddToCatchupQueue(ctx context.Context, host *models.PDS, u *models.ActorInfo, evt *comatproto.SyncSubscribeRepos_Commit) error {
	if u.PDS == 0 {
		panic("must have pds for user in queue")
	}

	catchup := &catchupJob{
		evt:  evt,
		host: host,
		user: u,
	}

	cw := c.addToCatchupQueue(catchup)
	if cw == nil {
		return nil
	}

	select {
	case c.catchup <- cw:
		return nil
	case <-ctx.Done():
		return ctx.Err()
	}
}

func (c *CrawlDispatcher) RepoInSlowPath(ctx context.Context, uid models.Uid) bool {
	c.maplk.Lock()
	defer c.maplk.Unlock()
	if _, ok := c.todo[uid]; ok {
		return true
	}

	if _, ok := c.inProgress[uid]; ok {
		return true
	}

	return false
}

func (c *CrawlDispatcher) countReposInSlowPath() int {
	c.maplk.Lock()
	defer c.maplk.Unlock()
	return len(c.inProgress) + len(c.todo)
}

func (c *CrawlDispatcher) CatchupRepoGaugePoller() {
	ticker := time.NewTicker(30 * time.Second)
	defer ticker.Stop()
	for {
		select {
		case <-c.done:
		case <-ticker.C:
			catchupReposGauge.Set(float64(c.countReposInSlowPath()))
		}
	}
}<|MERGE_RESOLUTION|>--- conflicted
+++ resolved
@@ -30,11 +30,9 @@
 
 	concurrency int
 
-<<<<<<< HEAD
 	log *slog.Logger
-=======
+
 	done chan struct{}
->>>>>>> ff209b56
 }
 
 func NewCrawlDispatcher(repoFn func(context.Context, *crawlWork) error, concurrency int, log *slog.Logger) (*CrawlDispatcher, error) {
@@ -51,16 +49,12 @@
 		concurrency: concurrency,
 		todo:        make(map[models.Uid]*crawlWork),
 		inProgress:  make(map[models.Uid]*crawlWork),
-<<<<<<< HEAD
 		log:         log,
-	}, nil
-=======
 		done:        make(chan struct{}),
 	}
 	go out.CatchupRepoGaugePoller()
 
 	return out, nil
->>>>>>> ff209b56
 }
 
 func (c *CrawlDispatcher) Run() {
